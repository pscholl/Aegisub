// Copyright (c) 2010, Thomas Goyne
// All rights reserved.
//
// Redistribution and use in source and binary forms, with or without
// modification, are permitted provided that the following conditions are met:
//
//   * Redistributions of source code must retain the above copyright notice,
//     this list of conditions and the following disclaimer.
//   * Redistributions in binary form must reproduce the above copyright notice,
//     this list of conditions and the following disclaimer in the documentation
//     and/or other materials provided with the distribution.
//   * Neither the name of the Aegisub Group nor the names of its contributors
//     may be used to endorse or promote products derived from this software
//     without specific prior written permission.
//
// THIS SOFTWARE IS PROVIDED BY THE COPYRIGHT HOLDERS AND CONTRIBUTORS "AS IS"
// AND ANY EXPRESS OR IMPLIED WARRANTIES, INCLUDING, BUT NOT LIMITED TO, THE
// IMPLIED WARRANTIES OF MERCHANTABILITY AND FITNESS FOR A PARTICULAR PURPOSE
// ARE DISCLAIMED. IN NO EVENT SHALL THE COPYRIGHT OWNER OR CONTRIBUTORS BE
// LIABLE FOR ANY DIRECT, INDIRECT, INCIDENTAL, SPECIAL, EXEMPLARY, OR
// CONSEQUENTIAL DAMAGES (INCLUDING, BUT NOT LIMITED TO, PROCUREMENT OF
// SUBSTITUTE GOODS OR SERVICES; LOSS OF USE, DATA, OR PROFITS; OR BUSINESS
// INTERRUPTION) HOWEVER CAUSED AND ON ANY THEORY OF LIABILITY, WHETHER IN
// CONTRACT, STRICT LIABILITY, OR TORT (INCLUDING NEGLIGENCE OR OTHERWISE)
// ARISING IN ANY WAY OUT OF THE USE OF THIS SOFTWARE, EVEN IF ADVISED OF THE
// POSSIBILITY OF SUCH DAMAGE.
//
// Aegisub Project http://www.aegisub.org/
//
// $Id$

/// @file video_out_gl.cpp
/// @brief OpenGL based video renderer
/// @ingroup video
///

#include "config.h"

#ifndef AGI_PRE
#include <wx/log.h>
#include <algorithm>
#include <utility>
#endif

using std::min;
using std::max;

// These must be included before local headers.
#ifdef __APPLE__
#include <OpenGL/GL.h>
#include <OpenGL/glu.h>
#else
#include <GL/gl.h>
#include <GL/glu.h>
#endif

#include "video_out_gl.h"
#include "utils.h"
#include "video_frame.h"

#define CHECK_INIT_ERROR(cmd) cmd; if (GLenum err = glGetError()) throw VideoOutInitException(#cmd, err)
#define CHECK_ERROR(cmd) cmd; if (GLenum err = glGetError()) throw VideoOutRenderException(#cmd, err)

/// @brief Structure tracking all precomputable information about a subtexture
struct VideoOutGL::TextureInfo {
	GLuint textureID;
	int dataOffset;
	int sourceH;
	int sourceW;
	TextureInfo()
		: textureID(0)
		, dataOffset(0)
		, sourceH(0)
		, sourceW(0)
	{ }
};

/// @brief Test if a texture can be created
/// @param width The width of the texture
/// @param height The height of the texture
/// @param format The texture's format
/// @return Whether the texture could be created.
static bool TestTexture(int width, int height, GLint format) {
	glTexImage2D(GL_PROXY_TEXTURE_2D, 0, format, width, height, 0, GL_RGBA, GL_UNSIGNED_BYTE, NULL);
	glGetTexLevelParameteriv(GL_PROXY_TEXTURE_2D, 0, GL_TEXTURE_INTERNAL_FORMAT, &format);
	while (glGetError()) { } // Silently swallow all errors as we don't care why it failed if it did

	wxLogDebug(L"VideoOutGL::TestTexture: %dx%d\n", width, height);
	return format != 0;
}

VideoOutGL::VideoOutGL()
:	maxTextureSize(0),
	supportsRectangularTextures(false),
	internalFormat(0),
	frameWidth(0),
	frameHeight(0),
	frameFormat(0),
	frameFlipped(false),
	textureIdList(),
	textureList(),
	textureCount(0),
	textureRows(0),
	textureCols(0)
{ }

/// @brief Runtime detection of required OpenGL capabilities
void VideoOutGL::DetectOpenGLCapabilities() {
	if (maxTextureSize != 0) return;

	// Test for supported internalformats
	if (TestTexture(64, 64, GL_RGBA8)) internalFormat = GL_RGBA8;
	else if (TestTexture(64, 64, GL_RGBA)) internalFormat = GL_RGBA;
	else throw VideoOutInitException("Could not create a 64x64 RGB texture in any format.");

	// Test for the maximum supported texture size
	glGetIntegerv(GL_MAX_TEXTURE_SIZE, &maxTextureSize);
	while (maxTextureSize > 64 && !TestTexture(maxTextureSize, maxTextureSize, internalFormat)) maxTextureSize >>= 1;
	wxLogDebug(L"VideoOutGL::DetectOpenGLCapabilities: Maximum texture size is %dx%d\n", maxTextureSize, maxTextureSize);

	// Test for rectangular texture support
	supportsRectangularTextures = TestTexture(maxTextureSize, maxTextureSize >> 1, internalFormat);
}

/// @brief If needed, create the grid of textures for displaying frames of the given format
/// @param width The frame's width
/// @param height The frame's height
/// @param format The frame's format
/// @param bpp The frame's bytes per pixel
void VideoOutGL::InitTextures(int width, int height, GLenum format, int bpp, bool flipped) {
	using namespace std;

	frameFlipped = flipped;
	// Do nothing if the frame size and format are unchanged
	if (width == frameWidth && height == frameHeight && format == frameFormat) return;
	frameWidth  = width;
	frameHeight = height;
	frameFormat = format;
	wxLogDebug(L"VideoOutGL::InitTextures: Video size: %dx%d\n", width, height);

	DetectOpenGLCapabilities();

	// Clean up old textures
	if (textureIdList.size() > 0) {
		CHECK_INIT_ERROR(glDeleteTextures(textureIdList.size(), &textureIdList[0]));
		textureIdList.clear();
		textureList.clear();
	}

	// Create the textures
	int textureArea = maxTextureSize - 2;
	textureRows  = (int)ceil(double(height) / textureArea);
	textureCols  = (int)ceil(double(width) / textureArea);
	textureCount = textureRows * textureCols;
	textureIdList.resize(textureCount);
	textureList.resize(textureCount);
	CHECK_INIT_ERROR(glGenTextures(textureIdList.size(), &textureIdList[0]));
	vector<pair<int, int> > textureSizes;
	textureSizes.reserve(textureCount);

	/* Unfortunately, we can't simply use one of the two standard ways to do
	 * tiled textures to work around texture size limits in OpenGL, due to our
	 * need to support Microsoft's OpenGL emulation for RDP/VPC/video card
	 * drivers that don't support OpenGL (such as the ones which Windows
	 * Update pushes for ATI cards in Windows 7). GL_CLAMP_TO_EDGE requires
	 * OpenGL 1.2, but the emulation only supports 1.1. GL_CLAMP + borders has
	 * correct results, but takes several seconds to render each frame. As a
	 * result, the code below essentially manually reimplements borders, by
	 * just not using the edge when mapping the texture onto a quad. The one
	 * exception to this is the texture edges which are also frame edges, as
	 * there does not appear to be a trivial way to mirror the edges, and the
	 * nontrivial ways are more complex that is worth to avoid a single row of
	 * slightly discolored pixels along the edges at zooms over 100%.
	 *
	 * Given a 64x64 maximum texture size:
	 *     Quads touching the top of the frame are 63 pixels tall
	 *     Quads touching the bottom of the frame are up to 63 pixels tall
	 *     All other quads are 62 pixels tall
	 *     Quads not on the top skip the first row of the texture
	 *     Quads not on the bottom skip the last row of the texture
	 *     Width behaves in the same way with respect to left/right edges
	 */

	// Set up the display list
	dl = glGenLists(1);
	glNewList(dl, GL_COMPILE);

	CHECK_ERROR(glClearColor(0,0,0,0));
	CHECK_ERROR(glClearStencil(0));
	CHECK_ERROR(glClear(GL_COLOR_BUFFER_BIT | GL_STENCIL_BUFFER_BIT));

	CHECK_ERROR(glShadeModel(GL_FLAT));
	CHECK_ERROR(glDisable(GL_BLEND));

	// Switch to video coordinates
	CHECK_ERROR(glMatrixMode(GL_PROJECTION));
	CHECK_ERROR(glLoadIdentity());
	CHECK_ERROR(glPushMatrix());
	if (frameFlipped) {
		CHECK_ERROR(glOrtho(0.0f, frameWidth, 0.0f, frameHeight, -1000.0f, 1000.0f));
	}
	else {
		CHECK_ERROR(glOrtho(0.0f, frameWidth, frameHeight, 0.0f, -1000.0f, 1000.0f));
	}

	CHECK_ERROR(glEnable(GL_TEXTURE_2D));

	// Calculate the position information for each texture
	int lastRow = textureRows - 1;
	int lastCol = textureCols - 1;
	for (int row = 0; row < textureRows; ++row) {
		for (int col = 0; col < textureCols; ++col) {
			TextureInfo& ti = textureList[row * textureCols + col];

			// Width and height of the area read from the frame data
			int sourceX = col * textureArea;
			int sourceY = row * textureArea;
			ti.sourceW  = min(frameWidth  - sourceX, maxTextureSize);
			ti.sourceH  = min(frameHeight - sourceY, maxTextureSize);

			// Used instead of GL_PACK_SKIP_ROWS/GL_PACK_SKIP_PIXELS due to
			// performance issues with the emulation
			ti.dataOffset = sourceY * frameWidth * bpp + sourceX * bpp;

			int textureHeight = SmallestPowerOf2(ti.sourceH);
			int textureWidth  = SmallestPowerOf2(ti.sourceW);
			if (!supportsRectangularTextures) {
				textureWidth = textureHeight = max(textureWidth, textureHeight);
			}

			// Location where this texture is placed
			// X2/Y2 will be offscreen unless the video frame happens to
			// exactly use all of the texture
			float x1 = sourceX + (col != 0);
			float y1 = sourceY + (row != 0);
			float x2 = sourceX + textureWidth - (col != lastCol);
			float y2 = sourceY + textureHeight - (row != lastRow);

			// Portion of the texture actually used
			float top    = row == 0 ? 0 : 1.0f / textureHeight;
			float left   = col == 0 ? 0 : 1.0f / textureWidth;
			float bottom = row == lastRow ? 1.0f : 1.0f - 1.0f / textureHeight;
			float right  = col == lastCol ? 1.0f : 1.0f - 1.0f / textureWidth;

			// Store the stuff needed later
			ti.textureID = textureIdList[row * textureCols + col];
			textureSizes.push_back(make_pair(textureWidth, textureHeight));

			CHECK_ERROR(glBindTexture(GL_TEXTURE_2D, ti.textureID));
			CHECK_ERROR(glColor4f(1.0f, 1.0f, 1.0f, 1.0f));

			// Place the texture
			glBegin(GL_QUADS);
				glTexCoord2f(left,  top);     glVertex2f(x1, y1);
				glTexCoord2f(right, top);     glVertex2f(x2, y1);
				glTexCoord2f(right, bottom);  glVertex2f(x2, y2);
				glTexCoord2f(left,  bottom);  glVertex2f(x1, y2);
			glEnd();
<<<<<<< HEAD
			if (GLenum err = glGetError()) throw VideoOutRenderException(L"GL_QUADS", err);
=======
			if (GLenum err = glGetError()) throw VideoOutRenderException("GL_QUADS", err);
>>>>>>> da4f8113
		}
	}
	CHECK_ERROR(glDisable(GL_TEXTURE_2D));
	CHECK_ERROR(glPopMatrix());

	glEndList();

	// Create the textures outside of the display list as there's no need to
	// remake them on every frame
	for (int i = 0; i < textureCount; ++i) {
		CHECK_ERROR(glBindTexture(GL_TEXTURE_2D, textureIdList[i]));
		CHECK_INIT_ERROR(glTexImage2D(GL_TEXTURE_2D, 0, internalFormat, textureSizes[i].first, textureSizes[i].second, 0, format, GL_UNSIGNED_BYTE, NULL));
		wxLogDebug(L"VideoOutGL::InitTextures: Using texture size: %dx%d\n", textureSizes[i].first, textureSizes[i].second);
		CHECK_INIT_ERROR(glTexParameteri(GL_TEXTURE_2D, GL_TEXTURE_MIN_FILTER, GL_LINEAR));
		CHECK_INIT_ERROR(glTexParameteri(GL_TEXTURE_2D, GL_TEXTURE_MAG_FILTER, GL_LINEAR));
		CHECK_INIT_ERROR(glTexParameteri(GL_TEXTURE_2D, GL_TEXTURE_WRAP_S, GL_CLAMP));
		CHECK_INIT_ERROR(glTexParameteri(GL_TEXTURE_2D, GL_TEXTURE_WRAP_T, GL_CLAMP));
	}
}

void VideoOutGL::UploadFrameData(const AegiVideoFrame& frame) {
	if (frame.h == 0 || frame.w == 0) return;

	GLuint format = frame.invertChannels ? GL_BGRA_EXT : GL_RGBA;
	InitTextures(frame.w, frame.h, format, frame.GetBpp(0), frame.flipped);

	// Set the row length, needed to be able to upload partial rows
	CHECK_ERROR(glPixelStorei(GL_UNPACK_ROW_LENGTH, frame.w));

	for (unsigned i = 0; i < textureList.size(); i++) {
		TextureInfo& ti = textureList[i];

		CHECK_ERROR(glBindTexture(GL_TEXTURE_2D, ti.textureID));
		CHECK_ERROR(glTexSubImage2D(GL_TEXTURE_2D, 0, 0, 0, ti.sourceW,
			ti.sourceH, format, GL_UNSIGNED_BYTE, frame.data[0] + ti.dataOffset));
	}

	CHECK_ERROR(glPixelStorei(GL_UNPACK_ROW_LENGTH, 0));
}

void VideoOutGL::Render(int dx1, int dy1, int dx2, int dy2) {
	CHECK_ERROR(glViewport(dx1, dy1, dx2, dy2));
	glCallList(dl);
	CHECK_ERROR(glMatrixMode(GL_MODELVIEW));
	CHECK_ERROR(glLoadIdentity());

}

VideoOutGL::~VideoOutGL() {
	if (textureIdList.size() > 0) {
		glDeleteTextures(textureIdList.size(), &textureIdList[0]);
		glDeleteLists(dl, 1);
	}
}<|MERGE_RESOLUTION|>--- conflicted
+++ resolved
@@ -256,11 +256,7 @@
 				glTexCoord2f(right, bottom);  glVertex2f(x2, y2);
 				glTexCoord2f(left,  bottom);  glVertex2f(x1, y2);
 			glEnd();
-<<<<<<< HEAD
-			if (GLenum err = glGetError()) throw VideoOutRenderException(L"GL_QUADS", err);
-=======
 			if (GLenum err = glGetError()) throw VideoOutRenderException("GL_QUADS", err);
->>>>>>> da4f8113
 		}
 	}
 	CHECK_ERROR(glDisable(GL_TEXTURE_2D));
