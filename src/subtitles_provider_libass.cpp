// Copyright (c) 2006-2007, Rodrigo Braz Monteiro, Evgeniy Stepanov
// All rights reserved.
//
// Redistribution and use in source and binary forms, with or without
// modification, are permitted provided that the following conditions are met:
//
//   * Redistributions of source code must retain the above copyright notice,
//     this list of conditions and the following disclaimer.
//   * Redistributions in binary form must reproduce the above copyright notice,
//     this list of conditions and the following disclaimer in the documentation
//     and/or other materials provided with the distribution.
//   * Neither the name of the Aegisub Group nor the names of its contributors
//     may be used to endorse or promote products derived from this software
//     without specific prior written permission.
//
// THIS SOFTWARE IS PROVIDED BY THE COPYRIGHT HOLDERS AND CONTRIBUTORS "AS IS"
// AND ANY EXPRESS OR IMPLIED WARRANTIES, INCLUDING, BUT NOT LIMITED TO, THE
// IMPLIED WARRANTIES OF MERCHANTABILITY AND FITNESS FOR A PARTICULAR PURPOSE
// ARE DISCLAIMED. IN NO EVENT SHALL THE COPYRIGHT OWNER OR CONTRIBUTORS BE
// LIABLE FOR ANY DIRECT, INDIRECT, INCIDENTAL, SPECIAL, EXEMPLARY, OR
// CONSEQUENTIAL DAMAGES (INCLUDING, BUT NOT LIMITED TO, PROCUREMENT OF
// SUBSTITUTE GOODS OR SERVICES; LOSS OF USE, DATA, OR PROFITS; OR BUSINESS
// INTERRUPTION) HOWEVER CAUSED AND ON ANY THEORY OF LIABILITY, WHETHER IN
// CONTRACT, STRICT LIABILITY, OR TORT (INCLUDING NEGLIGENCE OR OTHERWISE)
// ARISING IN ANY WAY OUT OF THE USE OF THIS SOFTWARE, EVEN IF ADVISED OF THE
// POSSIBILITY OF SUCH DAMAGE.
//
// Aegisub Project http://www.aegisub.org/

/// @file subtitles_provider_libass.cpp
/// @brief libass-based subtitle renderer
/// @ingroup subtitle_rendering
///

#include "subtitles_provider_libass.h"

#include "compat.h"
#include "include/aegisub/subtitles_provider.h"
#include "video_frame.h"

#include <libaegisub/background_runner.h>
#include <libaegisub/dispatch.h>
#include <libaegisub/exception.h>
#include <libaegisub/log.h>
#include <libaegisub/make_unique.h>
#include <libaegisub/util.h>

#include <atomic>
<<<<<<< HEAD
#include <boost/gil.hpp>
=======
#if BOOST_VERSION >= 106900
#include <boost/gil.hpp>
#else
#include <boost/gil/gil_all.hpp>
#endif
>>>>>>> 6f546951
#include <memory>
#include <mutex>

#include <wx/intl.h>
#include <wx/thread.h>

extern "C" {
#include <ass/ass.h>
}

namespace {
std::unique_ptr<agi::dispatch::Queue> cache_queue;
ASS_Library *library;

void msg_callback(int level, const char *fmt, va_list args, void *) {
	if (level >= 7) return;
	char buf[1024];
#ifdef _WIN32
	vsprintf_s(buf, sizeof(buf), fmt, args);
#else
	vsnprintf(buf, sizeof(buf), fmt, args);
#endif

	if (level < 2) // warning/error
		LOG_I("subtitle/provider/libass") << buf;
	else // verbose
		LOG_D("subtitle/provider/libass") << buf;
}

// Stuff used on the cache thread, owned by a shared_ptr in case the provider
// gets deleted before the cache finishing updating
struct cache_thread_shared {
	ASS_Renderer *renderer = nullptr;
	std::atomic<bool> ready{false};
	~cache_thread_shared() { if (renderer) ass_renderer_done(renderer); }
};

class LibassSubtitlesProvider final : public SubtitlesProvider {
	agi::BackgroundRunner *br;
	std::shared_ptr<cache_thread_shared> shared;
	ASS_Track* ass_track = nullptr;

	ASS_Renderer *renderer() {
		if (shared->ready)
			return shared->renderer;

		auto block = [&] {
			if (shared->ready)
				return;
			agi::util::sleep_for(250);
			if (shared->ready)
				return;
			br->Run([=](agi::ProgressSink *ps) {
				ps->SetTitle(from_wx(_("Updating font index")));
				ps->SetMessage(from_wx(_("This may take several minutes")));
				ps->SetIndeterminate();
				while (!shared->ready && !ps->IsCancelled())
					agi::util::sleep_for(250);
			});
		};

		if (wxThread::IsMain())
			block();
		else
			agi::dispatch::Main().Sync(block);
		return shared->renderer;
	}

public:
	LibassSubtitlesProvider(agi::BackgroundRunner *br);
	~LibassSubtitlesProvider();

	void LoadSubtitles(const char *data, size_t len) override {
		if (ass_track) ass_free_track(ass_track);
		ass_track = ass_read_memory(library, const_cast<char *>(data), len, nullptr);
		if (!ass_track) throw agi::InternalError("libass failed to load subtitles.");
	}

	void DrawSubtitles(VideoFrame &dst, double time) override;

	void Reinitialize() override {
		// No need to reinit if we're not even done with the initial init
		if (!shared->ready)
			return;

		ass_renderer_done(shared->renderer);
		shared->renderer = ass_renderer_init(library);
		ass_set_font_scale(shared->renderer, 1.);
		ass_set_fonts(shared->renderer, nullptr, "Sans", 1, nullptr, true);
	}
};

LibassSubtitlesProvider::LibassSubtitlesProvider(agi::BackgroundRunner *br)
: br(br)
, shared(std::make_shared<cache_thread_shared>())
{
	auto state = shared;
	cache_queue->Async([state] {
		auto ass_renderer = ass_renderer_init(library);
		if (ass_renderer) {
			ass_set_font_scale(ass_renderer, 1.);
			ass_set_fonts(ass_renderer, nullptr, "Sans", 1, nullptr, true);
		}
		state->renderer = ass_renderer;
		state->ready = true;
	});
}

LibassSubtitlesProvider::~LibassSubtitlesProvider() {
	if (ass_track) ass_free_track(ass_track);
}

#define _r(c) ((c)>>24)
#define _g(c) (((c)>>16)&0xFF)
#define _b(c) (((c)>>8)&0xFF)
#define _a(c) ((c)&0xFF)

void LibassSubtitlesProvider::DrawSubtitles(VideoFrame &frame,double time) {
	ass_set_frame_size(renderer(), frame.width, frame.height);

	ASS_Image* img = ass_render_frame(renderer(), ass_track, int(time * 1000), nullptr);

	// libass actually returns several alpha-masked monochrome images.
	// Here, we loop through their linked list, get the colour of the current, and blend into the frame.
	// This is repeated for all of them.

	using namespace boost::gil;
	auto dst = interleaved_view(frame.width, frame.height, (bgra8_pixel_t*)frame.data.data(), frame.width * 4);
	if (frame.flipped)
		dst = flipped_up_down_view(dst);

	for (; img; img = img->next) {
		unsigned int opacity = 255 - ((unsigned int)_a(img->color));
		unsigned int r = (unsigned int)_r(img->color);
		unsigned int g = (unsigned int)_g(img->color);
		unsigned int b = (unsigned int)_b(img->color);

		auto srcview = interleaved_view(img->w, img->h, (gray8_pixel_t*)img->bitmap, img->stride);
		auto dstview = subimage_view(dst, img->dst_x, img->dst_y, img->w, img->h);

		transform_pixels(dstview, srcview, dstview, [=](const bgra8_pixel_t frame, const gray8_pixel_t src) -> bgra8_pixel_t {
			unsigned int k = ((unsigned)src) * opacity / 255;
			unsigned int ck = 255 - k;

			bgra8_pixel_t ret;
			ret[0] = (k * b + ck * frame[0]) / 255;
			ret[1] = (k * g + ck * frame[1]) / 255;
			ret[2] = (k * r + ck * frame[2]) / 255;
			ret[3] = 0;
			return ret;
		});
	}
}
}

namespace libass {
std::unique_ptr<SubtitlesProvider> Create(std::string const&, agi::BackgroundRunner *br) {
	return agi::make_unique<LibassSubtitlesProvider>(br);
}

void CacheFonts() {
	// Initialize the cache worker thread
	cache_queue = agi::dispatch::Create();

	// Initialize libass
	library = ass_library_init();
	ass_set_message_cb(library, msg_callback, nullptr);

	// Initialize a renderer to force fontconfig to update its cache
	cache_queue->Async([] {
		auto ass_renderer = ass_renderer_init(library);
		ass_set_fonts(ass_renderer, nullptr, "Sans", 1, nullptr, true);
		ass_renderer_done(ass_renderer);
	});
}
}<|MERGE_RESOLUTION|>--- conflicted
+++ resolved
@@ -46,15 +46,11 @@
 #include <libaegisub/util.h>
 
 #include <atomic>
-<<<<<<< HEAD
-#include <boost/gil.hpp>
-=======
 #if BOOST_VERSION >= 106900
 #include <boost/gil.hpp>
 #else
 #include <boost/gil/gil_all.hpp>
 #endif
->>>>>>> 6f546951
 #include <memory>
 #include <mutex>
 
