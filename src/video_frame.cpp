--- conflicted
+++ resolved
@@ -16,15 +16,11 @@
 
 #include "video_frame.h"
 
-<<<<<<< HEAD
-#include <boost/gil.hpp>
-=======
 #if BOOST_VERSION >= 106900
 #include <boost/gil.hpp>
 #else
 #include <boost/gil/gil_all.hpp>
 #endif
->>>>>>> 6f546951
 #include <wx/image.h>
 
 namespace {
