// Copyright (c) 2008-2009, Karl Blomster
// All rights reserved.
//
// Redistribution and use in source and binary forms, with or without
// modification, are permitted provided that the following conditions are met:
//
//   * Redistributions of source code must retain the above copyright notice,
//     this list of conditions and the following disclaimer.
//   * Redistributions in binary form must reproduce the above copyright notice,
//     this list of conditions and the following disclaimer in the documentation
//     and/or other materials provided with the distribution.
//   * Neither the name of the Aegisub Group nor the names of its contributors
//     may be used to endorse or promote products derived from this software
//     without specific prior written permission.
//
// THIS SOFTWARE IS PROVIDED BY THE COPYRIGHT HOLDERS AND CONTRIBUTORS "AS IS"
// AND ANY EXPRESS OR IMPLIED WARRANTIES, INCLUDING, BUT NOT LIMITED TO, THE
// IMPLIED WARRANTIES OF MERCHANTABILITY AND FITNESS FOR A PARTICULAR PURPOSE
// ARE DISCLAIMED. IN NO EVENT SHALL THE COPYRIGHT OWNER OR CONTRIBUTORS BE
// LIABLE FOR ANY DIRECT, INDIRECT, INCIDENTAL, SPECIAL, EXEMPLARY, OR
// CONSEQUENTIAL DAMAGES (INCLUDING, BUT NOT LIMITED TO, PROCUREMENT OF
// SUBSTITUTE GOODS OR SERVICES; LOSS OF USE, DATA, OR PROFITS; OR BUSINESS
// INTERRUPTION) HOWEVER CAUSED AND ON ANY THEORY OF LIABILITY, WHETHER IN
// CONTRACT, STRICT LIABILITY, OR TORT (INCLUDING NEGLIGENCE OR OTHERWISE)
// ARISING IN ANY WAY OUT OF THE USE OF THIS SOFTWARE, EVEN IF ADVISED OF THE
// POSSIBILITY OF SUCH DAMAGE.
//
// Aegisub Project http://www.aegisub.org/

/// @file video_provider_ffmpegsource.cpp
/// @brief FFmpegSource2-based video provider
/// @ingroup video_input ffms
///

#ifdef WITH_FFMS2
#include "ffmpegsource_common.h"
#include "include/aegisub/video_provider.h"

#include "options.h"
#include "utils.h"
#include "video_frame.h"

#include <libaegisub/fs.h>
#include <libaegisub/make_unique.h>

namespace {
typedef enum AGI_ColorSpaces {
	AGI_CS_RGB = 0,
	AGI_CS_BT709 = 1,
	AGI_CS_UNSPECIFIED = 2,
	AGI_CS_FCC = 4,
	AGI_CS_BT470BG = 5,
	AGI_CS_SMPTE170M = 6,
	AGI_CS_SMPTE240M = 7,
	AGI_CS_YCOCG = 8,
	AGI_CS_BT2020_NCL = 9,
	AGI_CS_BT2020_CL = 10,
	AGI_CS_SMPTE2085 = 11,
	AGI_CS_CHROMATICITY_DERIVED_NCL = 12,
	AGI_CS_CHROMATICITY_DERIVED_CL = 13,
	AGI_CS_ICTCP = 14
} AGI_ColorSpaces;

/// @class FFmpegSourceVideoProvider
/// @brief Implements video loading through the FFMS library.
class FFmpegSourceVideoProvider final : public VideoProvider, FFmpegSourceProvider {
	/// video source object
	agi::scoped_holder<FFMS_VideoSource*, void (FFMS_CC*)(FFMS_VideoSource*)> VideoSource;
	const FFMS_VideoProperties *VideoInfo = nullptr; ///< video properties

	int Width = -1;                 ///< width in pixels
	int Height = -1;                ///< height in pixels
	int CS = -1;                    ///< Reported colorspace of first frame
	int CR = -1;                    ///< Reported colorrange of first frame
	double DAR;                     ///< display aspect ratio
	std::vector<int> KeyFramesList; ///< list of keyframes
	agi::vfr::Framerate Timecodes;  ///< vfr object
	std::string ColorSpace;         ///< Colorspace name
	std::string RealColorSpace;     ///< Colorspace name

	char FFMSErrMsg[1024];          ///< FFMS error message
	FFMS_ErrorInfo ErrInfo;         ///< FFMS error codes/messages
	bool has_audio = false;

	void LoadVideo(agi::fs::path const& filename, std::string const& colormatrix);

public:
	FFmpegSourceVideoProvider(agi::fs::path const& filename, std::string const& colormatrix, agi::BackgroundRunner *br);

	void GetFrame(int n, VideoFrame &out) override;

	void SetColorSpace(std::string const& matrix) override {
#if FFMS_VERSION >= ((2 << 24) | (17 << 16) | (1 << 8) | 0)
		if (matrix == ColorSpace) return;
		if (matrix == RealColorSpace)
			FFMS_SetInputFormatV(VideoSource, CS, CR, FFMS_GetPixFmt(""), nullptr);
		else if (matrix == "TV.601")
			FFMS_SetInputFormatV(VideoSource, AGI_CS_BT470BG, CR, FFMS_GetPixFmt(""), nullptr);
		else
			return;
		ColorSpace = matrix;
#endif
	}

	int GetFrameCount() const override             { return VideoInfo->NumFrames; }

#if FFMS_VERSION >= ((2 << 24) | (24 << 16) | (0 << 8) | 0)
	int GetWidth() const override  { return (VideoInfo->Rotation % 180 == 90 || VideoInfo->Rotation % 180 == -90) ? Height : Width; }
	int GetHeight() const override { return (VideoInfo->Rotation % 180 == 90 || VideoInfo->Rotation % 180 == -90) ? Width : Height; }
	double GetDAR() const override { return (VideoInfo->Rotation % 180 == 90 || VideoInfo->Rotation % 180 == -90) ? 1 / DAR : DAR; }
#else
	int GetWidth() const override                  { return Width; }
	int GetHeight() const override                 { return Height; }
	double GetDAR() const override                 { return DAR; }
#endif

	agi::vfr::Framerate GetFPS() const override    { return Timecodes; }
	std::string GetColorSpace() const override     { return ColorSpace; }
	std::string GetRealColorSpace() const override { return RealColorSpace; }
	std::vector<int> GetKeyFrames() const override { return KeyFramesList; };
	std::string GetDecoderName() const override    { return "FFmpegSource"; }
	bool WantsCaching() const override             { return true; }
	bool HasAudio() const override                 { return has_audio; }
};

std::string colormatrix_description(int cs, int cr) {
	// Assuming TV for unspecified
	std::string str = cr == FFMS_CR_JPEG ? "PC" : "TV";

	switch (cs) {
		case AGI_CS_RGB:
			return "None";
		case AGI_CS_BT709:
			return str + ".709";
		case AGI_CS_FCC:
			return str + ".FCC";
		case AGI_CS_BT470BG:
		case AGI_CS_SMPTE170M:
			return str + ".601";
		case AGI_CS_SMPTE240M:
			return str + ".240M";
		default:
			throw VideoOpenError("Unknown video color space");
	}
}

FFmpegSourceVideoProvider::FFmpegSourceVideoProvider(agi::fs::path const& filename, std::string const& colormatrix, agi::BackgroundRunner *br) try
: FFmpegSourceProvider(br)
, VideoSource(nullptr, FFMS_DestroyVideoSource)
{
	ErrInfo.Buffer		= FFMSErrMsg;
	ErrInfo.BufferSize	= sizeof(FFMSErrMsg);
	ErrInfo.ErrorType	= FFMS_ERROR_SUCCESS;
	ErrInfo.SubType		= FFMS_ERROR_SUCCESS;

	SetLogLevel();

	LoadVideo(filename, colormatrix);
}
catch (agi::EnvironmentError const& err) {
	throw VideoOpenError(err.GetMessage());
}

void FFmpegSourceVideoProvider::LoadVideo(agi::fs::path const& filename, std::string const& colormatrix) {
	FFMS_Indexer *Indexer = FFMS_CreateIndexer(filename.string().c_str(), &ErrInfo);
	if (!Indexer) {
		if (ErrInfo.SubType == FFMS_ERROR_FILE_READ)
			throw agi::fs::FileNotFound(std::string(ErrInfo.Buffer));
		else
			throw VideoNotSupported(ErrInfo.Buffer);
	}

	std::map<int, std::string> TrackList = GetTracksOfType(Indexer, FFMS_TYPE_VIDEO);
	if (TrackList.size() <= 0)
		throw VideoNotSupported("no video tracks found");

	int TrackNumber = -1;
	if (TrackList.size() > 1) {
		auto Selection = AskForTrackSelection(TrackList, FFMS_TYPE_VIDEO);
		if (Selection == TrackSelection::None)
			throw agi::UserCancelException("video loading cancelled by user");
		TrackNumber = static_cast<int>(Selection);
	}

	// generate a name for the cache file
	auto CacheName = GetCacheFilename(filename);

	// try to read index
	agi::scoped_holder<FFMS_Index*, void (FFMS_CC*)(FFMS_Index*)>
		Index(FFMS_ReadIndex(CacheName.string().c_str(), &ErrInfo), FFMS_DestroyIndex);

	if (Index && FFMS_IndexBelongsToFile(Index, filename.string().c_str(), &ErrInfo))
		Index = nullptr;

	// time to examine the index and check if the track we want is indexed
	// technically this isn't really needed since all video tracks should always be indexed,
	// but a bit of sanity checking never hurt anyone
	if (Index && TrackNumber >= 0) {
		FFMS_Track *TempTrackData = FFMS_GetTrackFromIndex(Index, TrackNumber);
		if (FFMS_GetNumFrames(TempTrackData) <= 0)
			Index = nullptr;
	}

	// moment of truth
	if (!Index) {
		auto TrackMask = TrackSelection::None;
		if (OPT_GET("Provider/FFmpegSource/Index All Tracks")->GetBool() || OPT_GET("Video/Open Audio")->GetBool())
			TrackMask = TrackSelection::All;
		Index = DoIndexing(Indexer, CacheName, TrackMask, GetErrorHandlingMode());
	}
	else {
		FFMS_CancelIndexing(Indexer);
	}

	// update access time of index file so it won't get cleaned away
	agi::fs::Touch(CacheName);

	// we have now read the index and may proceed with cleaning the index cache
	CleanCache();

	// track number still not set?
	if (TrackNumber < 0) {
		// just grab the first track
		TrackNumber = FFMS_GetFirstIndexedTrackOfType(Index, FFMS_TYPE_VIDEO, &ErrInfo);
		if (TrackNumber < 0)
			throw VideoNotSupported(std::string("Couldn't find any video tracks: ") + ErrInfo.Buffer);
	}

	// Check if there's an audio track
	has_audio = FFMS_GetFirstTrackOfType(Index, FFMS_TYPE_AUDIO, nullptr) != -1;

	// set thread count
	int Threads = OPT_GET("Provider/Video/FFmpegSource/Decoding Threads")->GetInt();
#if FFMS_VERSION < ((2 << 24) | (30 << 16) | (0 << 8) | 0)
	if (FFMS_GetVersion() < ((2 << 24) | (17 << 16) | (2 << 8) | 1) && FFMS_GetSourceType(Index) == FFMS_SOURCE_LAVF)
		Threads = 1;
#endif

	// set seekmode
	// TODO: give this its own option?
	int SeekMode;
	if (OPT_GET("Provider/Video/FFmpegSource/Unsafe Seeking")->GetBool())
		SeekMode = FFMS_SEEK_UNSAFE;
	else
		SeekMode = FFMS_SEEK_NORMAL;

	VideoSource = FFMS_CreateVideoSource(filename.string().c_str(), TrackNumber, Index, Threads, SeekMode, &ErrInfo);
	if (!VideoSource)
		throw VideoOpenError(std::string("Failed to open video track: ") + ErrInfo.Buffer);

	// load video properties
	VideoInfo = FFMS_GetVideoProperties(VideoSource);

	const FFMS_Frame *TempFrame = FFMS_GetFrame(VideoSource, 0, &ErrInfo);
	if (!TempFrame)
		throw VideoOpenError(std::string("Failed to decode first frame: ") + ErrInfo.Buffer);

	Width  = TempFrame->EncodedWidth;
	Height = TempFrame->EncodedHeight;
	if (VideoInfo->SARDen > 0 && VideoInfo->SARNum > 0)
		DAR = double(Width) * VideoInfo->SARNum / ((double)Height * VideoInfo->SARDen);
	else
		DAR = double(Width) / Height;

	int VideoCS = CS = TempFrame->ColorSpace;
	CR = TempFrame->ColorRange;

	if (CS == AGI_CS_UNSPECIFIED)
		CS = Width > 1024 || Height >= 600 ? AGI_CS_BT709 : AGI_CS_BT470BG;
	RealColorSpace = ColorSpace = colormatrix_description(CS, CR);

#if FFMS_VERSION >= ((2 << 24) | (17 << 16) | (1 << 8) | 0)
<<<<<<< HEAD
	if (CS != AGI_CS_RGB && CS != AGI_CS_BT470BG && ColorSpace != colormatrix && (colormatrix == "TV.601" || OPT_GET("Video/Force BT.601")->GetBool())) {
=======
	if (CS != AGI_CS_RGB && CS != AGI_CS_BT470BG && ColorSpace != colormatrix && colormatrix == "TV.601") {
>>>>>>> 6f546951
		CS = AGI_CS_BT470BG;
		ColorSpace = colormatrix_description(AGI_CS_BT470BG, CR);
	}

	if (CS != VideoCS) {
		if (FFMS_SetInputFormatV(VideoSource, CS, CR, FFMS_GetPixFmt(""), &ErrInfo))
			throw VideoOpenError(std::string("Failed to set input format: ") + ErrInfo.Buffer);
	}
#endif

	const int TargetFormat[] = { FFMS_GetPixFmt("bgra"), -1 };
	if (FFMS_SetOutputFormatV2(VideoSource, TargetFormat, Width, Height, FFMS_RESIZER_BICUBIC, &ErrInfo))
		throw VideoOpenError(std::string("Failed to set output format: ") + ErrInfo.Buffer);

	// get frame info data
	FFMS_Track *FrameData = FFMS_GetTrackFromVideo(VideoSource);
	if (FrameData == nullptr)
		throw VideoOpenError("failed to get frame data");
	const FFMS_TrackTimeBase *TimeBase = FFMS_GetTimeBase(FrameData);
	if (TimeBase == nullptr)
		throw VideoOpenError("failed to get track time base");

	// build list of keyframes and timecodes
	std::vector<int> TimecodesVector;
	for (int CurFrameNum = 0; CurFrameNum < VideoInfo->NumFrames; CurFrameNum++) {
		const FFMS_FrameInfo *CurFrameData = FFMS_GetFrameInfo(FrameData, CurFrameNum);
		if (!CurFrameData)
			throw VideoOpenError("Couldn't get info about frame " + std::to_string(CurFrameNum));

		// keyframe?
		if (CurFrameData->KeyFrame)
			KeyFramesList.push_back(CurFrameNum);

		// calculate timestamp and add to timecodes vector
		int Timestamp = (int)((CurFrameData->PTS * TimeBase->Num) / TimeBase->Den);
		TimecodesVector.push_back(Timestamp);
	}
	if (TimecodesVector.size() < 2)
		Timecodes = 25.0;
	else
		Timecodes = agi::vfr::Framerate(TimecodesVector);
}

void FFmpegSourceVideoProvider::GetFrame(int n, VideoFrame &out) {
	n = mid(0, n, GetFrameCount() - 1);

	auto frame = FFMS_GetFrame(VideoSource, n, &ErrInfo);
	if (!frame)
		throw VideoDecodeError(std::string("Failed to retrieve frame: ") +  ErrInfo.Buffer);

	out.data.assign(frame->Data[0], frame->Data[0] + frame->Linesize[0] * Height);
	out.flipped = false;
	out.width = Width;
	out.height = Height;
	out.pitch = frame->Linesize[0];
#if FFMS_VERSION >= ((2 << 24) | (31 << 16) | (0 << 8) | 0)
	// Handle flip
	if (VideoInfo->Flip > 0)
		for (int x = 0; x < Height; ++x)
			for (int y = 0; y < Width / 2; ++y)
				for (int ch = 0; ch < 4; ++ch)
					std::swap(out.data[frame->Linesize[0] * x + 4 * y + ch], out.data[frame->Linesize[0] * x + 4 * (Width - 1 - y) + ch]);

	else if (VideoInfo->Flip < 0)
		for (int x = 0; x < Height / 2; ++x)
			for (int y = 0; y < Width; ++y)
				for (int ch = 0; ch < 4; ++ch)
					std::swap(out.data[frame->Linesize[0] * x + 4 * y + ch], out.data[frame->Linesize[0] * (Height - 1 - x) + 4 * y + ch]);
#endif
#if FFMS_VERSION >= ((2 << 24) | (24 << 16) | (0 << 8) | 0)
	// Handle rotation
	if (VideoInfo->Rotation % 360 == 180 || VideoInfo->Rotation % 360 == -180) {
		std::vector<unsigned char> data(std::move(out.data));
		out.data.resize(Width * Height * 4);
		for (int x = 0; x < Height; ++x)
			for (int y = 0; y < Width; ++y)
				for (int ch = 0; ch < 4; ++ch)
					out.data[4 * (Width * x + y) + ch] = data[frame->Linesize[0] * (Height - 1 - x) + 4 * (Width - 1 - y) + ch];
		out.pitch = 4 * Width;
	}
	else if (VideoInfo->Rotation % 180 == 90 || VideoInfo->Rotation % 360 == -270) {
		std::vector<unsigned char> data(std::move(out.data));
		out.data.resize(Width * Height * 4);
		for (int x = 0; x < Width; ++x)
			for (int y = 0; y < Height; ++y)
				for (int ch = 0; ch < 4; ++ch)
					out.data[4 * (Height * x + y) + ch] = data[frame->Linesize[0] * y + 4 * (Width - 1 - x) + ch];
		out.width = Height;
		out.height = Width;
		out.pitch = 4 * Height;
	}
	else if (VideoInfo->Rotation % 180 == 270 || VideoInfo->Rotation % 360 == -90) {
		std::vector<unsigned char> data(std::move(out.data));
		out.data.resize(Width * Height * 4);
		for (int x = 0; x < Width; ++x)
			for (int y = 0; y < Height; ++y)
				for (int ch = 0; ch < 4; ++ch)
					out.data[4 * (Height * x + y) + ch] = data[frame->Linesize[0] * (Height - 1 - y) + 4 * x + ch];
		out.width = Height;
		out.height = Width;
		out.pitch = 4 * Height;
	}
#endif
}
}

std::unique_ptr<VideoProvider> CreateFFmpegSourceVideoProvider(agi::fs::path const& path, std::string const& colormatrix, agi::BackgroundRunner *br) {
	return agi::make_unique<FFmpegSourceVideoProvider>(path, colormatrix, br);
}

#endif /* WITH_FFMS2 */<|MERGE_RESOLUTION|>--- conflicted
+++ resolved
@@ -270,11 +270,7 @@
 	RealColorSpace = ColorSpace = colormatrix_description(CS, CR);
 
 #if FFMS_VERSION >= ((2 << 24) | (17 << 16) | (1 << 8) | 0)
-<<<<<<< HEAD
-	if (CS != AGI_CS_RGB && CS != AGI_CS_BT470BG && ColorSpace != colormatrix && (colormatrix == "TV.601" || OPT_GET("Video/Force BT.601")->GetBool())) {
-=======
 	if (CS != AGI_CS_RGB && CS != AGI_CS_BT470BG && ColorSpace != colormatrix && colormatrix == "TV.601") {
->>>>>>> 6f546951
 		CS = AGI_CS_BT470BG;
 		ColorSpace = colormatrix_description(AGI_CS_BT470BG, CR);
 	}
