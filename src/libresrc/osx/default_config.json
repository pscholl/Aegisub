--- conflicted
+++ resolved
@@ -78,13 +78,8 @@
 			"Distance" : 8,
 			"Enable" : true
 		},
-<<<<<<< HEAD
 		"Type" : "AUDIO_TYPE_SPECTRUM",
 		"Start Drag Sensitivity" : 3,
-=======
-		"Spectrum" : true,
-		"Start Drag Sensitivity" : 8,
->>>>>>> 6f546951
 		"Track Cursor" : {
 			"Font Face" : ""
 		},
