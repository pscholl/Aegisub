// Copyright (c) 2006, Rodrigo Braz Monteiro
// All rights reserved.
//
// Redistribution and use in source and binary forms, with or without
// modification, are permitted provided that the following conditions are met:
//
//   * Redistributions of source code must retain the above copyright notice,
//     this list of conditions and the following disclaimer.
//   * Redistributions in binary form must reproduce the above copyright notice,
//     this list of conditions and the following disclaimer in the documentation
//     and/or other materials provided with the distribution.
//   * Neither the name of the Aegisub Group nor the names of its contributors
//     may be used to endorse or promote products derived from this software
//     without specific prior written permission.
//
// THIS SOFTWARE IS PROVIDED BY THE COPYRIGHT HOLDERS AND CONTRIBUTORS "AS IS"
// AND ANY EXPRESS OR IMPLIED WARRANTIES, INCLUDING, BUT NOT LIMITED TO, THE
// IMPLIED WARRANTIES OF MERCHANTABILITY AND FITNESS FOR A PARTICULAR PURPOSE
// ARE DISCLAIMED. IN NO EVENT SHALL THE COPYRIGHT OWNER OR CONTRIBUTORS BE
// LIABLE FOR ANY DIRECT, INDIRECT, INCIDENTAL, SPECIAL, EXEMPLARY, OR
// CONSEQUENTIAL DAMAGES (INCLUDING, BUT NOT LIMITED TO, PROCUREMENT OF
// SUBSTITUTE GOODS OR SERVICES; LOSS OF USE, DATA, OR PROFITS; OR BUSINESS
// INTERRUPTION) HOWEVER CAUSED AND ON ANY THEORY OF LIABILITY, WHETHER IN
// CONTRACT, STRICT LIABILITY, OR TORT (INCLUDING NEGLIGENCE OR OTHERWISE)
// ARISING IN ANY WAY OUT OF THE USE OF THIS SOFTWARE, EVEN IF ADVISED OF THE
// POSSIBILITY OF SUCH DAMAGE.
//
// Aegisub Project http://www.aegisub.org/
//
// $Id$

/// @file subtitle_format_txt.cpp
/// @brief Importing/exporting subtitles to untimed plain text
/// @ingroup subtitle_io
///


///////////
// Headers
#include "config.h"

#include "ass_dialogue.h"
#include "compat.h"
#include "dialog_text_import.h"
#include "main.h"
#include "options.h"
#include "subtitle_format_txt.h"
#include "text_file_reader.h"
#include "text_file_writer.h"
#include "version.h"


/// @brief Can read? 
/// @param filename 
/// @return 
///
bool TXTSubtitleFormat::CanReadFile(wxString filename) {
	return (filename.Right(4).Lower() == _T(".txt"));
}



/// @brief Can write? 
/// @param filename 
/// @return 
///
bool TXTSubtitleFormat::CanWriteFile(wxString filename) {
	return (filename.Right(4).Lower() == _T(".txt") && filename.Right(11).Lower() != _T(".encore.txt") && filename.Right(16).Lower() != _T(".transtation.txt"));
}



/// @brief Get name 
/// @return 
///
wxString TXTSubtitleFormat::GetName() {
	return _T("Plain-Text");
}



/// @brief Get read wildcards 
/// @return 
///
wxArrayString TXTSubtitleFormat::GetReadWildcards() {
	wxArrayString formats;
	formats.Add(_T("txt"));
	return formats;
}



/// @brief Get write wildcards 
/// @return 
///
wxArrayString TXTSubtitleFormat::GetWriteWildcards() {
	return GetReadWildcards();
}



/// @brief Read file 
/// @param filename 
/// @param encoding 
/// @return 
///
void TXTSubtitleFormat::ReadFile(wxString filename,wxString encoding) {	using namespace std;
	// Import options
	DialogTextImport dlg;
	if (dlg.ShowModal() == wxID_CANCEL) return;

	// Reader
	TextFileReader file(filename,encoding,false);

	// Default
	LoadDefault(false);

	// Data
	wxString actor;
	wxString separator = lagi_wxString(OPT_GET("Tool/Import/Text/Actor Separator")->GetString());
	wxString comment = lagi_wxString(OPT_GET("Tool/Import/Text/Comment Starter")->GetString());
	bool isComment = false;
	int lines = 0;

	// Parse file
	AssDialogue *line = NULL;
	while (file.HasMoreLines()) {
		// Reads line
		wxString value = file.ReadLineFromFile();
		if(value.IsEmpty()) continue;

		// Check if this isn't a timecodes file
		if (value.Left(10) == _T("# timecode")) {
			throw _T("File is a timecode file, cannot load as subtitles.");
		}

		// Read comment data
		isComment = false;
		if (comment != _T("") && value.Left(comment.Length()) == comment) {
			isComment = true;
			value = value.Mid(comment.Length());
		}

		// Read actor data
		if (!isComment && separator != _T("")) {
			if (value[0] != _T(' ') && value[0] != _T('\t')) {
				int pos = value.Find(separator);
				if (pos != wxNOT_FOUND) {
					actor = value.Left(pos);
					actor.Trim(false);
					actor.Trim(true);
					value = value.Mid(pos+1);
					value.Trim(false);
				}
			}
		}

		// Trim spaces at start
		value.Trim(false);

		// Sets line up
		line = new AssDialogue();
		line->group = _T("[Events]");
		line->Style = _T("Default");
		if (isComment) line->Actor = _T("");
		else line->Actor = actor;
		if (value.IsEmpty()) {
			line->Actor = _T("");
			isComment = true;
		}
		line->Comment = isComment;
		line->Text = value;
		line->Start.SetMS(0);
		line->End.SetMS(0);
		line->UpdateData();
		//line->ParseASSTags();

		// Adds line
		Line->push_back(line);
		lines++;
	}

	// No lines?
	if (lines == 0) {
		AssDialogue *line = new AssDialogue();
		line->group = _T("[Events]");
		line->Style = _T("Default");
		line->Start.SetMS(0);
<<<<<<< HEAD
		line->End.SetMS(Options.AsInt(_T("Timing Default Duration")));
=======
		line->End.SetMS(OPT_GET("Timing/Default Duration")->GetInt());
>>>>>>> da4f8113
		Line->push_back(line);
	}
}



/// @brief Write file 
/// @param filename 
/// @param encoding 
///
void TXTSubtitleFormat::WriteFile(wxString filename,wxString encoding) {	using namespace std;
	size_t num_actor_names = 0, num_dialogue_lines = 0;

	// Detect number of lines with Actor field filled out
	for (list<AssEntry*>::iterator l = Line->begin(); l != Line->end(); ++l) {
		AssDialogue *dia = dynamic_cast<AssDialogue*>(*l);
		if (dia && !dia->Comment) {
			num_dialogue_lines++;
			if (!dia->Actor.IsEmpty())
				num_actor_names++;
		}
	}

	// If too few lines have Actor filled out, don't write it
	bool write_actors = num_actor_names > num_dialogue_lines/2;
	bool strip_formatting = true;

	TextFileWriter file(filename, encoding);
	file.WriteLineToFile(_T("# Exported by Aegisub ") + GetAegisubShortVersionString());

	// Write the file
	for (list<AssEntry*>::iterator l = Line->begin(); l != Line->end(); ++l) {
		AssDialogue *dia = dynamic_cast<AssDialogue*>(*l);

		if (dia) {
			wxString out_line;

			if (dia->Comment) {
				out_line = _T("# ");
			}

			if (write_actors) {
				out_line += dia->Actor + _T(": ");
			}

			wxString out_text;
			if (strip_formatting) {
				dia->ParseASSTags();
				for (std::vector<AssDialogueBlock*>::iterator block = dia->Blocks.begin(); block != dia->Blocks.end(); ++block) {
					if ((*block)->GetType() == BLOCK_PLAIN) {
						out_text += (*block)->GetText();
					}
				}
				dia->ClearBlocks();
			}
			else {
				out_text = dia->Text;
			}
			out_line += out_text;

			if (!out_text.IsEmpty()) {
				file.WriteLineToFile(out_line);
			}
		}
		else {
			// Not a dialogue line
			// TODO: should any non-dia lines cause blank lines in output?
			//file.WriteLineToFile(_T(""));
		}
	}
}

<|MERGE_RESOLUTION|>--- conflicted
+++ resolved
@@ -186,11 +186,7 @@
 		line->group = _T("[Events]");
 		line->Style = _T("Default");
 		line->Start.SetMS(0);
-<<<<<<< HEAD
-		line->End.SetMS(Options.AsInt(_T("Timing Default Duration")));
-=======
 		line->End.SetMS(OPT_GET("Timing/Default Duration")->GetInt());
->>>>>>> da4f8113
 		Line->push_back(line);
 	}
 }
